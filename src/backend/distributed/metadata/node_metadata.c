/*
 * node_metadata.c
 *	  Functions that operate on pg_dist_node
 *
 * Copyright (c) Citus Data, Inc.
 */
#include "postgres.h"
#include "miscadmin.h"
#include "funcapi.h"
#include "utils/plancache.h"


#include "access/genam.h"
#include "access/heapam.h"
#include "access/htup.h"
#include "access/htup_details.h"
#include "access/skey.h"
#include "access/skey.h"
#include "access/tupmacs.h"
#include "access/xact.h"
#include "catalog/indexing.h"
#include "catalog/namespace.h"
#include "commands/sequence.h"
#include "distributed/citus_acquire_lock.h"
#include "distributed/citus_safe_lib.h"
#include "distributed/colocation_utils.h"
#include "distributed/commands.h"
#include "distributed/commands/utility_hook.h"
#include "distributed/connection_management.h"
#include "distributed/maintenanced.h"
#include "distributed/coordinator_protocol.h"
#include "distributed/metadata_utility.h"
#include "distributed/metadata/distobject.h"
#include "distributed/metadata_cache.h"
#include "distributed/metadata_sync.h"
#include "distributed/multi_join_order.h"
#include "distributed/multi_router_planner.h"
#include "distributed/pg_dist_node.h"
#include "distributed/reference_table_utils.h"
#include "distributed/remote_commands.h"
#include "distributed/resource_lock.h"
#include "distributed/shardinterval_utils.h"
#include "distributed/multi_partitioning_utils.h"
#include "distributed/shared_connection_stats.h"
#include "distributed/string_utils.h"
#include "distributed/metadata/pg_dist_object.h"
#include "distributed/transaction_recovery.h"
#include "distributed/version_compat.h"
#include "distributed/worker_manager.h"
#include "distributed/worker_transaction.h"
#include "lib/stringinfo.h"
#include "postmaster/postmaster.h"
#include "storage/bufmgr.h"
#include "storage/lmgr.h"
#include "storage/lock.h"
#include "storage/fd.h"
#include "utils/builtins.h"
#include "utils/fmgroids.h"
#include "utils/lsyscache.h"
#include "utils/rel.h"
#include "utils/relcache.h"

#define INVALID_GROUP_ID -1

/* default group size */
int GroupSize = 1;

/* config variable managed via guc.c */
char *CurrentCluster = "default";

/*
 * Config variable to control whether we should replicate reference tables on
 * node activation or we should defer it to shard creation.
 */
bool ReplicateReferenceTablesOnActivate = true;

/* did current transaction modify pg_dist_node? */
bool TransactionModifiedNodeMetadata = false;

bool EnableMetadataSyncByDefault = true;

typedef struct NodeMetadata
{
	int32 groupId;
	char *nodeRack;
	bool hasMetadata;
	bool metadataSynced;
	bool isActive;
	Oid nodeRole;
	bool shouldHaveShards;
	char *nodeCluster;
} NodeMetadata;

/* local function forward declarations */
static List * DistributedObjectMetadataSyncCommandList(void);
static List * DetachPartitionCommandList(void);
static int ActivateNode(char *nodeName, int nodePort);
static void RemoveNodeFromCluster(char *nodeName, int32 nodePort);
static void ErrorIfNodeContainsNonRemovablePlacements(WorkerNode *workerNode);
static bool PlacementHasActivePlacementOnAnotherGroup(GroupShardPlacement
													  *sourcePlacement);
static int AddNodeMetadata(char *nodeName, int32 nodePort, NodeMetadata
						   *nodeMetadata, bool *nodeAlreadyExists);
static WorkerNode * SetNodeState(char *nodeName, int32 nodePort, bool isActive);
static HeapTuple GetNodeTuple(const char *nodeName, int32 nodePort);
static int32 GetNextGroupId(void);
static int GetNextNodeId(void);
static void InsertPlaceholderCoordinatorRecord(void);
static void InsertNodeRow(int nodeid, char *nodename, int32 nodeport, NodeMetadata
						  *nodeMetadata);
static void DeleteNodeRow(char *nodename, int32 nodeport);
static void SetUpObjectMetadata(WorkerNode *workerNode);
static void ClearDistributedObjectsFromNode(WorkerNode *workerNode);
static void ClearDistributedTablesFromNode(WorkerNode *workerNode);
static void SetUpDistributedTableWithDependencies(WorkerNode *workerNode);
static void SetUpMultipleDistributedTableIntegrations(WorkerNode *workerNode);
static WorkerNode * TupleToWorkerNode(TupleDesc tupleDescriptor, HeapTuple heapTuple);
static void PropagateNodeWideObjects(WorkerNode *newWorkerNode);
static WorkerNode * ModifiableWorkerNode(const char *nodeName, int32 nodePort);
static bool NodeIsLocal(WorkerNode *worker);
static void SetLockTimeoutLocally(int32 lock_cooldown);
static void UpdateNodeLocation(int32 nodeId, char *newNodeName, int32 newNodePort);
static bool UnsetMetadataSyncedForAll(void);
static char * GetMetadataSyncCommandToSetNodeColumn(WorkerNode *workerNode,
													int columnIndex,
													Datum value);
static char * NodeHasmetadataUpdateCommand(uint32 nodeId, bool hasMetadata);
static char * NodeMetadataSyncedUpdateCommand(uint32 nodeId, bool metadataSynced);
static void ErrorIfCoordinatorMetadataSetFalse(WorkerNode *workerNode, Datum value,
											   char *field);
static WorkerNode * SetShouldHaveShards(WorkerNode *workerNode, bool shouldHaveShards);
static void RemoveOldShardPlacementForNodeGroup(int groupId);

/* declarations for dynamic loading */
PG_FUNCTION_INFO_V1(citus_set_coordinator_host);
PG_FUNCTION_INFO_V1(citus_add_node);
PG_FUNCTION_INFO_V1(master_add_node);
PG_FUNCTION_INFO_V1(citus_add_inactive_node);
PG_FUNCTION_INFO_V1(master_add_inactive_node);
PG_FUNCTION_INFO_V1(citus_add_secondary_node);
PG_FUNCTION_INFO_V1(master_add_secondary_node);
PG_FUNCTION_INFO_V1(citus_set_node_property);
PG_FUNCTION_INFO_V1(master_set_node_property);
PG_FUNCTION_INFO_V1(citus_remove_node);
PG_FUNCTION_INFO_V1(master_remove_node);
PG_FUNCTION_INFO_V1(citus_disable_node);
PG_FUNCTION_INFO_V1(master_disable_node);
PG_FUNCTION_INFO_V1(citus_activate_node);
PG_FUNCTION_INFO_V1(master_activate_node);
PG_FUNCTION_INFO_V1(citus_update_node);
PG_FUNCTION_INFO_V1(master_update_node);
PG_FUNCTION_INFO_V1(get_shard_id_for_distribution_column);


/*
 * DefaultNodeMetadata creates a NodeMetadata struct with the fields set to
 * sane defaults, e.g. nodeRack = WORKER_DEFAULT_RACK.
 */
static NodeMetadata
DefaultNodeMetadata()
{
	NodeMetadata nodeMetadata;

	/* ensure uninitialized padding doesn't escape the function */
	memset_struct_0(nodeMetadata);
	nodeMetadata.nodeRack = WORKER_DEFAULT_RACK;
	nodeMetadata.shouldHaveShards = true;
	nodeMetadata.groupId = INVALID_GROUP_ID;

	return nodeMetadata;
}


/*
 * citus_set_coordinator_host configures the hostname and port through which worker
 * nodes can connect to the coordinator.
 */
Datum
citus_set_coordinator_host(PG_FUNCTION_ARGS)
{
	CheckCitusVersion(ERROR);

	text *nodeName = PG_GETARG_TEXT_P(0);
	int32 nodePort = PG_GETARG_INT32(1);
	char *nodeNameString = text_to_cstring(nodeName);

	NodeMetadata nodeMetadata = DefaultNodeMetadata();
	nodeMetadata.groupId = 0;
	nodeMetadata.shouldHaveShards = false;
	nodeMetadata.nodeRole = PG_GETARG_OID(2);

	Name nodeClusterName = PG_GETARG_NAME(3);
	nodeMetadata.nodeCluster = NameStr(*nodeClusterName);

	/* prevent concurrent modification */
	LockRelationOid(DistNodeRelationId(), RowShareLock);

	bool isCoordinatorInMetadata = false;
	WorkerNode *coordinatorNode = PrimaryNodeForGroup(COORDINATOR_GROUP_ID,
													  &isCoordinatorInMetadata);
	if (!isCoordinatorInMetadata)
	{
		bool nodeAlreadyExists = false;

		/* add the coordinator to pg_dist_node if it was not already added */
		AddNodeMetadata(nodeNameString, nodePort, &nodeMetadata,
						&nodeAlreadyExists);

		/* we just checked */
		Assert(!nodeAlreadyExists);
	}
	else
	{
		/*
		 * since AddNodeMetadata takes an exclusive lock on pg_dist_node, we
		 * do not need to worry about concurrent changes (e.g. deletion) and
		 * can proceed to update immediately.
		 */

		UpdateNodeLocation(coordinatorNode->nodeId, nodeNameString, nodePort);

		/* clear cached plans that have the old host/port */
		ResetPlanCache();
	}

	TransactionModifiedNodeMetadata = true;

	PG_RETURN_VOID();
}


/*
 * citus_add_node function adds a new node to the cluster and returns its id. It also
 * replicates all reference tables to the new node.
 */
Datum
citus_add_node(PG_FUNCTION_ARGS)
{
	CheckCitusVersion(ERROR);

	text *nodeName = PG_GETARG_TEXT_P(0);
	int32 nodePort = PG_GETARG_INT32(1);
	char *nodeNameString = text_to_cstring(nodeName);

	NodeMetadata nodeMetadata = DefaultNodeMetadata();
	bool nodeAlreadyExists = false;
	nodeMetadata.groupId = PG_GETARG_INT32(2);

	if (!EnableDependencyCreation)
	{
		ereport(ERROR, (errmsg("citus.enable_object_propagation must be on to "
							   "add node")));
	}

	/*
	 * During tests this function is called before nodeRole and nodeCluster have been
	 * created.
	 */
	if (PG_NARGS() == 3)
	{
		nodeMetadata.nodeRole = InvalidOid;
		nodeMetadata.nodeCluster = "default";
	}
	else
	{
		Name nodeClusterName = PG_GETARG_NAME(4);
		nodeMetadata.nodeCluster = NameStr(*nodeClusterName);

		nodeMetadata.nodeRole = PG_GETARG_OID(3);
	}

	if (nodeMetadata.groupId == COORDINATOR_GROUP_ID)
	{
		/* by default, we add the coordinator without shards */
		nodeMetadata.shouldHaveShards = false;
	}

	int nodeId = AddNodeMetadata(nodeNameString, nodePort, &nodeMetadata,
								 &nodeAlreadyExists);
	TransactionModifiedNodeMetadata = true;

	/*
	 * After adding new node, if the node did not already exist, we will activate
	 * the node. This means we will replicate all reference tables to the new
	 * node.
	 */
	if (!nodeAlreadyExists)
	{
		ActivateNode(nodeNameString, nodePort);
	}

	PG_RETURN_INT32(nodeId);
}


/*
 * master_add_node is a wrapper function for old UDF name.
 */
Datum
master_add_node(PG_FUNCTION_ARGS)
{
	return citus_add_node(fcinfo);
}


/*
 * citus_add_inactive_node function adds a new node to the cluster as inactive node
 * and returns id of the newly added node. It does not replicate reference
 * tables to the new node, it only adds new node to the pg_dist_node table.
 */
Datum
citus_add_inactive_node(PG_FUNCTION_ARGS)
{
	CheckCitusVersion(ERROR);

	text *nodeName = PG_GETARG_TEXT_P(0);
	int32 nodePort = PG_GETARG_INT32(1);
	char *nodeNameString = text_to_cstring(nodeName);
	Name nodeClusterName = PG_GETARG_NAME(4);

	NodeMetadata nodeMetadata = DefaultNodeMetadata();
	bool nodeAlreadyExists = false;
	nodeMetadata.groupId = PG_GETARG_INT32(2);
	nodeMetadata.nodeRole = PG_GETARG_OID(3);
	nodeMetadata.nodeCluster = NameStr(*nodeClusterName);

	if (nodeMetadata.groupId == COORDINATOR_GROUP_ID)
	{
		ereport(ERROR, (errmsg("coordinator node cannot be added as inactive node")));
	}

	int nodeId = AddNodeMetadata(nodeNameString, nodePort, &nodeMetadata,
								 &nodeAlreadyExists);
	TransactionModifiedNodeMetadata = true;

	PG_RETURN_INT32(nodeId);
}


/*
 * master_add_inactive_node is a wrapper function for old UDF name.
 */
Datum
master_add_inactive_node(PG_FUNCTION_ARGS)
{
	return citus_add_inactive_node(fcinfo);
}


/*
 * citus_add_secondary_node adds a new secondary node to the cluster. It accepts as
 * arguments the primary node it should share a group with.
 */
Datum
citus_add_secondary_node(PG_FUNCTION_ARGS)
{
	CheckCitusVersion(ERROR);

	text *nodeName = PG_GETARG_TEXT_P(0);
	int32 nodePort = PG_GETARG_INT32(1);
	char *nodeNameString = text_to_cstring(nodeName);

	text *primaryName = PG_GETARG_TEXT_P(2);
	int32 primaryPort = PG_GETARG_INT32(3);
	char *primaryNameString = text_to_cstring(primaryName);

	Name nodeClusterName = PG_GETARG_NAME(4);
	NodeMetadata nodeMetadata = DefaultNodeMetadata();
	bool nodeAlreadyExists = false;

	nodeMetadata.groupId = GroupForNode(primaryNameString, primaryPort);
	nodeMetadata.nodeCluster = NameStr(*nodeClusterName);
	nodeMetadata.nodeRole = SecondaryNodeRoleId();
	nodeMetadata.isActive = true;

	int nodeId = AddNodeMetadata(nodeNameString, nodePort, &nodeMetadata,
								 &nodeAlreadyExists);
	TransactionModifiedNodeMetadata = true;

	PG_RETURN_INT32(nodeId);
}


/*
 * master_add_secondary_node is a wrapper function for old UDF name.
 */
Datum
master_add_secondary_node(PG_FUNCTION_ARGS)
{
	return citus_add_secondary_node(fcinfo);
}


/*
 * citus_remove_node function removes the provided node from the pg_dist_node table of
 * the master node and all nodes with metadata.
 * The call to the citus_remove_node should be done by the super user and the specified
 * node should not have any active placements.
 * This function also deletes all reference table placements belong to the given node from
 * pg_dist_placement, but it does not drop actual placement at the node. In the case of
 * re-adding the node, citus_add_node first drops and re-creates the reference tables.
 */
Datum
citus_remove_node(PG_FUNCTION_ARGS)
{
	CheckCitusVersion(ERROR);

	text *nodeNameText = PG_GETARG_TEXT_P(0);
	int32 nodePort = PG_GETARG_INT32(1);

	RemoveNodeFromCluster(text_to_cstring(nodeNameText), nodePort);
	TransactionModifiedNodeMetadata = true;

	PG_RETURN_VOID();
}


/*
 * master_remove_node is a wrapper function for old UDF name.
 */
Datum
master_remove_node(PG_FUNCTION_ARGS)
{
	return citus_remove_node(fcinfo);
}


/*
 * citus_disable_node function sets isactive value of the provided node as inactive at
 * coordinator and all nodes with metadata regardless of the node having an active shard
 * placement.
 *
 * The call to the citus_disable_node must be done by the super user.
 *
 * This function also deletes all reference table placements belong to the given node
 * from pg_dist_placement, but it does not drop actual placement at the node. In the case
 * of re-activating the node, citus_add_node first drops and re-creates the reference
 * tables.
 */
Datum
citus_disable_node(PG_FUNCTION_ARGS)
{
	text *nodeNameText = PG_GETARG_TEXT_P(0);
	int32 nodePort = PG_GETARG_INT32(1);
	bool forceDisableNode = PG_GETARG_BOOL(2);

	char *nodeName = text_to_cstring(nodeNameText);
	WorkerNode *workerNode = ModifiableWorkerNode(nodeName, nodePort);

	/* there is no concept of invalid coordinator */
	bool isActive = false;
	ErrorIfCoordinatorMetadataSetFalse(workerNode, BoolGetDatum(isActive),
									   "isactive");

	WorkerNode *firstWorkerNode = GetFirstPrimaryWorkerNode();
	if (!forceDisableNode && firstWorkerNode &&
		firstWorkerNode->nodeId == workerNode->nodeId)
	{
		/*
		 * We sync metadata async and optionally in the background worker,
		 * it would mean that some nodes might get the updates while other
		 * not. And, if the node metadata that is changing is the first
		 * worker node, the problem gets nasty. We serialize modifications
		 * to replicated tables by acquiring locks on the first worker node.
		 *
		 * If some nodes get the metadata changes and some do not, they'd be
		 * acquiring the locks on different nodes. Hence, having the
		 * possibility of diverged shard placements for the same shard.
		 *
		 * To prevent that, we currently do not allow disabling the first
		 * worker node.
		 */
		ereport(ERROR, (errcode(ERRCODE_OBJECT_NOT_IN_PREREQUISITE_STATE),
						errmsg("disabling the first worker node in the "
							   "metadata is not allowed"),
						errhint("You can force disabling node, but this operation "
								"might cause replicated shards to diverge: SELECT "
								"citus_disable_node('%s', %d, force:=true);",
								workerNode->workerName,
								nodePort)));
	}

	/*
	 * First, locally mark the node as inactive. We'll later trigger background
	 * worker to sync the metadata changes to the relevant nodes.
	 */
	workerNode =
		SetWorkerColumnLocalOnly(workerNode,
								 Anum_pg_dist_node_isactive,
								 BoolGetDatum(isActive));
	if (NodeIsPrimary(workerNode))
	{
		/*
		 * We do not allow disabling nodes if it contains any
		 * primary placement that is the "only" active placement
		 * for any given shard.
		 */
		ErrorIfNodeContainsNonRemovablePlacements(workerNode);

		bool onlyConsiderActivePlacements = false;
		if (NodeGroupHasShardPlacements(workerNode->groupId,
										onlyConsiderActivePlacements))
		{
			ereport(NOTICE, (errmsg(
								 "Node %s:%d has active shard placements. Some queries "
								 "may fail after this operation. Use "
								 "SELECT citus_activate_node('%s', %d) to activate this "
								 "node back.",
								 workerNode->workerName, nodePort,
								 workerNode->workerName,
								 nodePort)));
		}
	}

	TransactionModifiedNodeMetadata = true;

	/*
	 * We have not propagated the metadata changes yet, make sure that all the
	 * active nodes get the metadata updates. We defer this operation to the
	 * background worker to make it possible disabling nodes when multiple nodes
	 * are down.
	 *
	 * Note that the active placements reside on the active nodes. Hence, when
	 * Citus finds active placements, it filters out the placements that are on
	 * the disabled nodes. That's why, we don't have to change/sync placement
	 * metadata at this point. Instead, we defer that to citus_activate_node()
	 * where we expect all nodes up and running.
	 */
	if (UnsetMetadataSyncedForAll())
	{
		TriggerMetadataSyncOnCommit();
	}

	PG_RETURN_VOID();
}


/*
 * master_disable_node is a wrapper function for old UDF name.
 */
Datum
master_disable_node(PG_FUNCTION_ARGS)
{
	return citus_disable_node(fcinfo);
}


/*
 * citus_set_node_property sets a property of the node
 */
Datum
citus_set_node_property(PG_FUNCTION_ARGS)
{
	text *nodeNameText = PG_GETARG_TEXT_P(0);
	int32 nodePort = PG_GETARG_INT32(1);
	text *propertyText = PG_GETARG_TEXT_P(2);
	bool value = PG_GETARG_BOOL(3);

	WorkerNode *workerNode = ModifiableWorkerNode(text_to_cstring(nodeNameText),
												  nodePort);

	if (strcmp(text_to_cstring(propertyText), "shouldhaveshards") == 0)
	{
		SetShouldHaveShards(workerNode, value);
	}
	else
	{
		ereport(ERROR, (errmsg(
							"only the 'shouldhaveshards' property can be set using this function"
							)));
	}

	TransactionModifiedNodeMetadata = true;

	PG_RETURN_VOID();
}


/*
 * master_set_node_property is a wrapper function for old UDF name.
 */
Datum
master_set_node_property(PG_FUNCTION_ARGS)
{
	return citus_set_node_property(fcinfo);
}


/*
 * SetUpMultipleDistributedTableIntegrations set up the multiple integrations
 * including
 *
 * (i) Foreign keys
 * (ii) Partionining hierarchy
 *
 * on the given worker node.
 */
static void
SetUpMultipleDistributedTableIntegrations(WorkerNode *workerNode)
{
	List *distributedTableList = CitusTableList();
	List *propagatedTableList = NIL;
	List *multipleTableIntegrationCommandList = NIL;

	CitusTableCacheEntry *cacheEntry = NULL;
	foreach_ptr(cacheEntry, distributedTableList)
	{
		if (ShouldSyncTableMetadata(cacheEntry->relationId))
		{
			propagatedTableList = lappend(propagatedTableList, cacheEntry);
		}
	}

	/* construct the foreign key constraints after all tables are created */
	foreach_ptr(cacheEntry, propagatedTableList)
	{
		Oid relationId = cacheEntry->relationId;

		if (IsTableOwnedByExtension(relationId))
		{
			/* skip foreign key creation when the Citus table is owned by an extension */
			continue;
		}

		List *foreignConstraintCommands =
			GetReferencingForeignConstaintCommands(relationId);

		multipleTableIntegrationCommandList = list_concat(
			multipleTableIntegrationCommandList,
			foreignConstraintCommands);
	}

	/* construct partitioning hierarchy after all tables are created */
	foreach_ptr(cacheEntry, propagatedTableList)
	{
		Oid relationId = cacheEntry->relationId;

		if (IsTableOwnedByExtension(relationId))
		{
			/* skip partition creation when the Citus table is owned by an extension */
			continue;
		}

		if (PartitionTable(relationId))
		{
			char *alterTableAttachPartitionCommands =
				GenerateAlterTableAttachPartitionCommand(relationId);

			multipleTableIntegrationCommandList = lappend(
				multipleTableIntegrationCommandList,
				alterTableAttachPartitionCommands);
		}
	}

	char *currentUser = CurrentUserName();
	multipleTableIntegrationCommandList = lcons(DISABLE_DDL_PROPAGATION,
												multipleTableIntegrationCommandList);
	multipleTableIntegrationCommandList = lappend(multipleTableIntegrationCommandList,
												  ENABLE_DDL_PROPAGATION);
	SendMetadataCommandListToWorkerInCoordinatedTransaction(workerNode->workerName,
															workerNode->workerPort,
															currentUser,
															multipleTableIntegrationCommandList);
}


/*
 * SetUpObjectMetadata sets up the metadata depending on the distributed object
 * on the given node.
 */
static void
SetUpObjectMetadata(WorkerNode *workerNode)
{
	List *distributedTableList = CitusTableList();
	List *propagatedTableList = NIL;
	List *metadataSnapshotCommandList = NIL;

	/* create the list of tables whose metadata will be created */
	CitusTableCacheEntry *cacheEntry = NULL;
	foreach_ptr(cacheEntry, distributedTableList)
	{
		if (ShouldSyncTableMetadata(cacheEntry->relationId))
		{
			propagatedTableList = lappend(propagatedTableList, cacheEntry);
		}
	}

	/* after all tables are created, create the metadata */
	foreach_ptr(cacheEntry, propagatedTableList)
	{
		Oid clusteredTableId = cacheEntry->relationId;

		/* add the table metadata command first*/
		char *metadataCommand = DistributionCreateCommand(cacheEntry);
		metadataSnapshotCommandList = lappend(metadataSnapshotCommandList,
											  metadataCommand);

		/* add the truncate trigger command after the table became distributed */
		char *truncateTriggerCreateCommand =
			TruncateTriggerCreateCommand(cacheEntry->relationId);
		metadataSnapshotCommandList = lappend(metadataSnapshotCommandList,
											  truncateTriggerCreateCommand);

		/* add the pg_dist_shard{,placement} entries */
		List *shardIntervalList = LoadShardIntervalList(clusteredTableId);
		List *shardCreateCommandList = ShardListInsertCommand(shardIntervalList);

		metadataSnapshotCommandList = list_concat(metadataSnapshotCommandList,
												  shardCreateCommandList);
	}

	/* As the last step, propagate the pg_dist_object entities */
	if (ShouldPropagate())
	{
		List *distributedObjectSyncCommandList =
			DistributedObjectMetadataSyncCommandList();
		metadataSnapshotCommandList = list_concat(metadataSnapshotCommandList,
												  distributedObjectSyncCommandList);
	}

	metadataSnapshotCommandList = lcons(DISABLE_DDL_PROPAGATION,
										metadataSnapshotCommandList);
	metadataSnapshotCommandList = lappend(metadataSnapshotCommandList,
										  ENABLE_DDL_PROPAGATION);

	char *currentUser = CurrentUserName();
	SendMetadataCommandListToWorkerInCoordinatedTransaction(workerNode->workerName,
															workerNode->workerPort,
															currentUser,
															metadataSnapshotCommandList);
}


/*
 * DistributedObjectMetadataSyncCommandList returns the necessary commands to create
 * pg_dist_object entries on the new node.
 */
static List *
DistributedObjectMetadataSyncCommandList(void)
{
	HeapTuple pgDistObjectTup = NULL;
	Relation pgDistObjectRel = table_open(DistObjectRelationId(), AccessShareLock);
	Relation pgDistObjectIndexRel = index_open(DistObjectPrimaryKeyIndexId(),
											   AccessShareLock);
	TupleDesc pgDistObjectDesc = RelationGetDescr(pgDistObjectRel);

	List *objectAddressList = NIL;
	List *distArgumentIndexList = NIL;
	List *colocationIdList = NIL;

	/* It is not strictly necessary to read the tuples in order.
	 * However, it is useful to get consistent behavior, both for regression
	 * tests and also in production systems.
	 */
	SysScanDesc pgDistObjectScan = systable_beginscan_ordered(pgDistObjectRel,
															  pgDistObjectIndexRel, NULL,
															  0, NULL);
	while (HeapTupleIsValid(pgDistObjectTup = systable_getnext_ordered(pgDistObjectScan,
																	   ForwardScanDirection)))
	{
		Form_pg_dist_object pg_dist_object = (Form_pg_dist_object) GETSTRUCT(
			pgDistObjectTup);

		ObjectAddress *address = palloc(sizeof(ObjectAddress));

		ObjectAddressSubSet(*address, pg_dist_object->classid, pg_dist_object->objid,
							pg_dist_object->objsubid);

		bool distributionArgumentIndexIsNull = false;
		Datum distributionArgumentIndexDatum =
			heap_getattr(pgDistObjectTup,
						 Anum_pg_dist_object_distribution_argument_index,
						 pgDistObjectDesc,
						 &distributionArgumentIndexIsNull);
		int32 distributionArgumentIndex = DatumGetInt32(distributionArgumentIndexDatum);

		bool colocationIdIsNull = false;
		Datum colocationIdDatum =
			heap_getattr(pgDistObjectTup,
						 Anum_pg_dist_object_colocationid,
						 pgDistObjectDesc,
						 &colocationIdIsNull);
		int32 colocationId = DatumGetInt32(colocationIdDatum);

		objectAddressList = lappend(objectAddressList, address);

		if (distributionArgumentIndexIsNull)
		{
			distArgumentIndexList = lappend_int(distArgumentIndexList,
												INVALID_DISTRIBUTION_ARGUMENT_INDEX);
		}
		else
		{
			distArgumentIndexList = lappend_int(distArgumentIndexList,
												distributionArgumentIndex);
		}

		if (colocationIdIsNull)
		{
			colocationIdList = lappend_int(colocationIdList,
										   INVALID_COLOCATION_ID);
		}
		else
		{
			colocationIdList = lappend_int(colocationIdList, colocationId);
		}
	}

	systable_endscan_ordered(pgDistObjectScan);
	index_close(pgDistObjectIndexRel, AccessShareLock);
	relation_close(pgDistObjectRel, NoLock);

	char *workerMetadataUpdateCommand =
		MarkObjectsDistributedCreateCommand(objectAddressList,
											distArgumentIndexList,
											colocationIdList);
	List *commandList = list_make1(workerMetadataUpdateCommand);

	return commandList;
}


/*
 * ClearDistributedTablesFromNode clear (shell) distributed tables from the given node.
 */
static void
ClearDistributedTablesFromNode(WorkerNode *workerNode)
{
	List *clearDistributedTablesCommandList = NIL;

	List *detachPartitionCommandList = DetachPartitionCommandList();

	clearDistributedTablesCommandList = list_concat(clearDistributedTablesCommandList,
													detachPartitionCommandList);

	clearDistributedTablesCommandList = lappend(clearDistributedTablesCommandList,
												REMOVE_ALL_CLUSTERED_TABLES_ONLY_COMMAND);

	clearDistributedTablesCommandList = list_concat(list_make1(DISABLE_DDL_PROPAGATION),
													clearDistributedTablesCommandList);
	clearDistributedTablesCommandList = list_concat(clearDistributedTablesCommandList,
													list_make1(
														ENABLE_DDL_PROPAGATION));

	SendCommandListToWorkerOutsideTransaction(workerNode->workerName,
											  workerNode->workerPort,
											  CitusExtensionOwnerName(),
											  clearDistributedTablesCommandList);
}


/*
 * ClearDistributedObjectsFromNode clears all the distributed objects, metadata and partition hierarchy from the given node.
 */
static void
ClearDistributedObjectsFromNode(WorkerNode *workerNode)
{
	List *clearDistTableInfoCommandList = NIL;

	clearDistTableInfoCommandList = lappend(clearDistTableInfoCommandList,
											REMOVE_ALL_CLUSTERED_TABLES_METADATA_ONLY_COMMAND);

	clearDistTableInfoCommandList = lappend(clearDistTableInfoCommandList,
											DELETE_ALL_DISTRIBUTED_OBJECTS);

	clearDistTableInfoCommandList = list_concat(list_make1(DISABLE_DDL_PROPAGATION),
												clearDistTableInfoCommandList);
	clearDistTableInfoCommandList = list_concat(clearDistTableInfoCommandList, list_make1(
													ENABLE_DDL_PROPAGATION));

	char *currentUser = CurrentUserName();
	SendMetadataCommandListToWorkerInCoordinatedTransaction(workerNode->workerName,
															workerNode->workerPort,
															currentUser,
															clearDistTableInfoCommandList);
}


/*
 * SetUpDistributedTableWithDependencies sets up up the following on a node if it's
 * a primary node that currently stores data:
 * - All dependencies (e.g., types, schemas, sequences)
 * - All shell distributed table
 * - Reference tables, because they are needed to handle queries efficiently.
 * - Distributed functions
 *
 * Note that we do not create the distributed dependencies on the coordinator
 * since all the dependencies should be present in the coordinator already.
 */
static void
SetUpDistributedTableWithDependencies(WorkerNode *newWorkerNode)
{
	if (NodeIsPrimary(newWorkerNode))
	{
		EnsureNoModificationsHaveBeenDone();

		Assert(ShouldPropagate());
		if (!NodeIsCoordinator(newWorkerNode))
		{
			ClearDistributedTablesFromNode(newWorkerNode);
			PropagateNodeWideObjects(newWorkerNode);
			ReplicateAllDependenciesToNode(newWorkerNode->workerName,
										   newWorkerNode->workerPort);
			SetUpMultipleDistributedTableIntegrations(newWorkerNode);
		}

		if (ReplicateReferenceTablesOnActivate)
		{
			ReplicateAllReferenceTablesToNode(newWorkerNode->workerName,
											  newWorkerNode->workerPort);
		}
<<<<<<< HEAD

		/*
		 * Let the maintenance daemon do the hard work of syncing the metadata.
		 * We prefer this because otherwise node activation might fail within
		 * transaction blocks.
		 */

		/* TODO: Doesn't make sense to have that here as we won't handle placement metadata */
		/* TODO: Metadatasynced olmayan worker varsa patla (Onder'in PRinda gidebilir) */

		/* with maintenance daemon anymore */

		/* if (ClusterHasDistributedFunctionWithDistArgument())
		 * {
		 *  SetWorkerColumnLocalOnly(newWorkerNode, Anum_pg_dist_node_hasmetadata,
		 *                           BoolGetDatum(true));
		 *  TriggerMetadataSyncOnCommit();
		 * }*/
=======
>>>>>>> b6cf5a96
	}
}


/*
 * PropagateNodeWideObjects is called during node activation to propagate any object that
 * should be propagated for every node. These are generally not linked to any distributed
 * object but change system wide behaviour.
 */
static void
PropagateNodeWideObjects(WorkerNode *newWorkerNode)
{
	/* collect all commands */
	List *ddlCommands = NIL;

	if (EnableAlterRoleSetPropagation)
	{
		/*
		 * Get commands for database and postgres wide settings. Since these settings are not
		 * linked to any role that can be distributed we need to distribute them seperately
		 */
		List *alterRoleSetCommands = GenerateAlterRoleSetCommandForRole(InvalidOid);
		ddlCommands = list_concat(ddlCommands, alterRoleSetCommands);
	}

	if (list_length(ddlCommands) > 0)
	{
		/* if there are command wrap them in enable_ddl_propagation off */
		ddlCommands = lcons(DISABLE_DDL_PROPAGATION, ddlCommands);
		ddlCommands = lappend(ddlCommands, ENABLE_DDL_PROPAGATION);

		/* send commands to new workers*/
		SendCommandListToWorkerOutsideTransaction(newWorkerNode->workerName,
												  newWorkerNode->workerPort,
												  CitusExtensionOwnerName(),
												  ddlCommands);
	}
}


/*
 * ModifiableWorkerNode gets the requested WorkerNode and also gets locks
 * required for modifying it. This fails if the node does not exist.
 */
static WorkerNode *
ModifiableWorkerNode(const char *nodeName, int32 nodePort)
{
	CheckCitusVersion(ERROR);
	EnsureCoordinator();

	/* take an exclusive lock on pg_dist_node to serialize pg_dist_node changes */
	LockRelationOid(DistNodeRelationId(), ExclusiveLock);

	WorkerNode *workerNode = FindWorkerNodeAnyCluster(nodeName, nodePort);
	if (workerNode == NULL)
	{
		ereport(ERROR, (errmsg("node at \"%s:%u\" does not exist", nodeName, nodePort)));
	}

	return workerNode;
}


/*
 * citus_activate_node UDF activates the given node. It sets the node's isactive
 * value to active and replicates all reference tables to that node.
 */
Datum
citus_activate_node(PG_FUNCTION_ARGS)
{
	text *nodeNameText = PG_GETARG_TEXT_P(0);
	int32 nodePort = PG_GETARG_INT32(1);

	if (!EnableDependencyCreation)
	{
		ereport(ERROR, (errmsg("citus.enable_object_propagation must be on to "
							   "activate node")));
	}

	WorkerNode *workerNode = ModifiableWorkerNode(text_to_cstring(nodeNameText),
												  nodePort);
	ActivateNode(workerNode->workerName, workerNode->workerPort);

	TransactionModifiedNodeMetadata = true;

	PG_RETURN_INT32(workerNode->nodeId);
}


/*
 * master_activate_node is a wrapper function for old UDF name.
 */
Datum
master_activate_node(PG_FUNCTION_ARGS)
{
	return citus_activate_node(fcinfo);
}


/*
 * GroupForNode returns the group which a given node belongs to.
 *
 * It only works if the requested node is a part of CurrentCluster.
 */
uint32
GroupForNode(char *nodeName, int nodePort)
{
	WorkerNode *workerNode = FindWorkerNode(nodeName, nodePort);

	if (workerNode == NULL)
	{
		ereport(ERROR, (errmsg("node at \"%s:%u\" does not exist", nodeName, nodePort)));
	}

	return workerNode->groupId;
}


/*
 * NodeIsPrimaryAndRemote returns whether the argument represents the remote
 * primary node.
 */
bool
NodeIsPrimaryAndRemote(WorkerNode *worker)
{
	return NodeIsPrimary(worker) && !NodeIsLocal(worker);
}


/*
 * NodeIsPrimary returns whether the argument represents a primary node.
 */
bool
NodeIsPrimary(WorkerNode *worker)
{
	Oid primaryRole = PrimaryNodeRoleId();

	/* if nodeRole does not yet exist, all nodes are primary nodes */
	if (primaryRole == InvalidOid)
	{
		return true;
	}

	return worker->nodeRole == primaryRole;
}


/*
 * NodeIsLocal returns whether the argument represents the local node.
 */
static bool
NodeIsLocal(WorkerNode *worker)
{
	return worker->groupId == GetLocalGroupId();
}


/*
 * NodeIsSecondary returns whether the argument represents a secondary node.
 */
bool
NodeIsSecondary(WorkerNode *worker)
{
	Oid secondaryRole = SecondaryNodeRoleId();

	/* if nodeRole does not yet exist, all nodes are primary nodes */
	if (secondaryRole == InvalidOid)
	{
		return false;
	}

	return worker->nodeRole == secondaryRole;
}


/*
 * NodeIsReadable returns whether we're allowed to send SELECT queries to this
 * node.
 */
bool
NodeIsReadable(WorkerNode *workerNode)
{
	if (ReadFromSecondaries == USE_SECONDARY_NODES_NEVER &&
		NodeIsPrimary(workerNode))
	{
		return true;
	}

	if (ReadFromSecondaries == USE_SECONDARY_NODES_ALWAYS &&
		NodeIsSecondary(workerNode))
	{
		return true;
	}

	return false;
}


/*
 * PrimaryNodeForGroup returns the (unique) primary in the specified group.
 *
 * If there are any nodes in the requested group and groupContainsNodes is not NULL
 * it will set the bool groupContainsNodes references to true.
 */
WorkerNode *
PrimaryNodeForGroup(int32 groupId, bool *groupContainsNodes)
{
	WorkerNode *workerNode = NULL;
	HASH_SEQ_STATUS status;
	HTAB *workerNodeHash = GetWorkerNodeHash();

	hash_seq_init(&status, workerNodeHash);

	while ((workerNode = hash_seq_search(&status)) != NULL)
	{
		int32 workerNodeGroupId = workerNode->groupId;
		if (workerNodeGroupId != groupId)
		{
			continue;
		}

		if (groupContainsNodes != NULL)
		{
			*groupContainsNodes = true;
		}

		if (NodeIsPrimary(workerNode))
		{
			hash_seq_term(&status);
			return workerNode;
		}
	}

	return NULL;
}


/*
 * ActivateNode activates the node with nodeName and nodePort. Currently, activation
 * includes only replicating the reference tables and setting isactive column of the
 * given node.
 */
static int
ActivateNode(char *nodeName, int nodePort)
{
	bool isActive = true;

	/* take an exclusive lock on pg_dist_node to serialize pg_dist_node changes */
	LockRelationOid(DistNodeRelationId(), ExclusiveLock);

	/*
	 * First, locally mark the node is active, if everything goes well,
	 * we are going to sync this information to all the metadata nodes.
	 */
	WorkerNode *workerNode = FindWorkerNodeAnyCluster(nodeName, nodePort);
	if (workerNode == NULL)
	{
		ereport(ERROR, (errmsg("node at \"%s:%u\" does not exist", nodeName, nodePort)));
	}

	/*
<<<<<<< HEAD
	 * Delete replicated table placements from the coordinator's metadata,
	 * including remote ones if the node is inactive primary worker node.
	 */
	if (!NodeIsCoordinator(workerNode) && NodeIsPrimary(workerNode) && !workerNode->isActive)
	{
		bool forceRemoteDelete = true;
		DeleteAllReplicatedTablePlacementsFromNodeGroup(workerNode->groupId,
														forceRemoteDelete);
=======
	 * Delete existing reference and replicated table placements on the
	 * given groupId if the group has been disabled earlier (e.g., isActive
	 * set to false).
	 *
	 * Sync the metadata changes to all existing metadata nodes irrespective
	 * of the current nodes' metadata sync state. We expect all nodes up
	 * and running when another node is activated.
	 */
	if (!workerNode->isActive && NodeIsPrimary(workerNode))
	{
		bool localOnly = false;
		DeleteAllReplicatedTablePlacementsFromNodeGroup(workerNode->groupId,
														localOnly);
>>>>>>> b6cf5a96
	}

	workerNode =
		SetWorkerColumnLocalOnly(workerNode, Anum_pg_dist_node_isactive,
								 BoolGetDatum(isActive));

	bool syncMetadata = EnableMetadataSyncByDefault && NodeIsPrimary(workerNode);

	if (syncMetadata)
	{
		/*
		 * We are going to sync the metadata anyway in this transaction, so do
		 * not fail just because the current metadata is not synced.
		 */
		SetWorkerColumn(workerNode, Anum_pg_dist_node_metadatasynced,
						BoolGetDatum(true));
	}

	SetUpDistributedTableWithDependencies(workerNode);

	if (syncMetadata)
	{
		StartMetadataSyncToNode(nodeName, nodePort);

		if (!NodeIsCoordinator(workerNode) && NodeIsPrimary(workerNode))
		{
			ClearDistributedObjectsFromNode(workerNode);
			SetUpObjectMetadata(workerNode);
		}
	}

	/* finally, let all other active metadata nodes to learn about this change */
	WorkerNode *newWorkerNode = SetNodeState(nodeName, nodePort, isActive);
	Assert(newWorkerNode->nodeId == workerNode->nodeId);

	return newWorkerNode->nodeId;
}


/*
 * DetachPartitionCommandList returns list of DETACH commands to detach partitions
 * of all distributed tables. This function is used for detaching partitions in MX
 * workers before DROPping distributed partitioned tables in them. Thus, we are
 * disabling DDL propagation to the beginning of the commands (we are also enabling
 * DDL propagation at the end of command list to swtich back to original state). As
 * an extra step, if there are no partitions to DETACH, this function simply returns
 * empty list to not disable/enable DDL propagation for nothing.
 */
static List *
DetachPartitionCommandList(void)
{
	List *detachPartitionCommandList = NIL;
	List *distributedTableList = CitusTableList();

	/* we iterate over all distributed partitioned tables and DETACH their partitions */
	CitusTableCacheEntry *cacheEntry = NULL;
	foreach_ptr(cacheEntry, distributedTableList)
	{
		if (!PartitionedTable(cacheEntry->relationId))
		{
			continue;
		}

		List *partitionList = PartitionList(cacheEntry->relationId);
		List *detachCommands =
			GenerateDetachPartitionCommandRelationIdList(partitionList);
		detachPartitionCommandList = list_concat(detachPartitionCommandList,
												 detachCommands);
	}

	if (list_length(detachPartitionCommandList) == 0)
	{
		return NIL;
	}

	detachPartitionCommandList = lcons(DISABLE_DDL_PROPAGATION,
									   detachPartitionCommandList);

	/*
	 * We probably do not need this but as an extra precaution, we are enabling
	 * DDL propagation to switch back to original state.
	 */
	detachPartitionCommandList = lappend(detachPartitionCommandList,
										 ENABLE_DDL_PROPAGATION);

	return detachPartitionCommandList;
}


/*
 * citus_update_node moves the requested node to a different nodename and nodeport. It
 * locks to ensure no queries are running concurrently; and is intended for customers who
 * are running their own failover solution.
 */
Datum
citus_update_node(PG_FUNCTION_ARGS)
{
	CheckCitusVersion(ERROR);

	int32 nodeId = PG_GETARG_INT32(0);

	text *newNodeName = PG_GETARG_TEXT_P(1);
	int32 newNodePort = PG_GETARG_INT32(2);

	/*
	 * force is used when an update needs to happen regardless of conflicting locks. This
	 * feature is important to force the update during a failover due to failure, eg. by
	 * a high-availability system such as pg_auto_failover. The strategy is to start a
	 * background worker that actively cancels backends holding conflicting locks with
	 * this backend.
	 *
	 * Defaults to false
	 */
	bool force = PG_GETARG_BOOL(3);
	int32 lock_cooldown = PG_GETARG_INT32(4);

	char *newNodeNameString = text_to_cstring(newNodeName);
	List *placementList = NIL;
	BackgroundWorkerHandle *handle = NULL;

	WorkerNode *workerNodeWithSameAddress = FindWorkerNodeAnyCluster(newNodeNameString,
																	 newNodePort);
	if (workerNodeWithSameAddress != NULL)
	{
		/* a node with the given hostname and port already exists in the metadata */

		if (workerNodeWithSameAddress->nodeId == nodeId)
		{
			/* it's the node itself, meaning this is a noop update */
			PG_RETURN_VOID();
		}
		else
		{
			ereport(ERROR, (errcode(ERRCODE_OBJECT_NOT_IN_PREREQUISITE_STATE),
							errmsg("there is already another node with the specified "
								   "hostname and port")));
		}
	}

	WorkerNode *workerNode = LookupNodeByNodeId(nodeId);
	if (workerNode == NULL)
	{
		ereport(ERROR, (errcode(ERRCODE_NO_DATA_FOUND),
						errmsg("node %u not found", nodeId)));
	}


	/*
	 * If the node is a primary node we block reads and writes.
	 *
	 * This lock has two purposes:
	 *
	 * - Ensure buggy code in Citus doesn't cause failures when the
	 *   nodename/nodeport of a node changes mid-query
	 *
	 * - Provide fencing during failover, after this function returns all
	 *   connections will use the new node location.
	 *
	 * Drawback:
	 *
	 * - This function blocks until all previous queries have finished. This
	 *   means that long-running queries will prevent failover.
	 *
	 *   In case of node failure said long-running queries will fail in the end
	 *   anyway as they will be unable to commit successfully on the failed
	 *   machine. To cause quick failure of these queries use force => true
	 *   during the invocation of citus_update_node to terminate conflicting
	 *   backends proactively.
	 *
	 * It might be worth blocking reads to a secondary for the same reasons,
	 * though we currently only query secondaries on follower clusters
	 * where these locks will have no effect.
	 */
	if (NodeIsPrimary(workerNode))
	{
		/*
		 * before acquiring the locks check if we want a background worker to help us to
		 * aggressively obtain the locks.
		 */
		if (force)
		{
			handle = StartLockAcquireHelperBackgroundWorker(MyProcPid, lock_cooldown);
			if (!handle)
			{
				/*
				 * We failed to start a background worker, which probably means that we exceeded
				 * max_worker_processes, and this is unlikely to be resolved by retrying. We do not want
				 * to repeatedly throw an error because if citus_update_node is called to complete a
				 * failover then finishing is the only way to bring the cluster back up. Therefore we
				 * give up on killing other backends and simply wait for the lock. We do set
				 * lock_timeout to lock_cooldown, because we don't want to wait forever to get a lock.
				 */
				SetLockTimeoutLocally(lock_cooldown);
				ereport(WARNING, (errmsg(
									  "could not start background worker to kill backends with conflicting"
									  " locks to force the update. Degrading to acquiring locks "
									  "with a lock time out."),
								  errhint(
									  "Increasing max_worker_processes might help.")));
			}
		}

		placementList = AllShardPlacementsOnNodeGroup(workerNode->groupId);
		LockShardsInPlacementListMetadata(placementList, AccessExclusiveLock);
	}

	/*
	 * if we have planned statements such as prepared statements, we should clear the cache so that
	 * the planned cache doesn't return the old nodename/nodepost.
	 */
	ResetPlanCache();

	UpdateNodeLocation(nodeId, newNodeNameString, newNodePort);

	/* we should be able to find the new node from the metadata */
	workerNode = FindWorkerNode(newNodeNameString, newNodePort);
	Assert(workerNode->nodeId == nodeId);

	/*
	 * Propagate the updated pg_dist_node entry to all metadata workers.
	 * citus-ha uses citus_update_node() in a prepared transaction, and
	 * we don't support coordinated prepared transactions, so we cannot
	 * propagate the changes to the worker nodes here. Instead we mark
	 * all metadata nodes as not-synced and ask maintenanced to do the
	 * propagation.
	 *
	 * It is possible that maintenance daemon does the first resync too
	 * early, but that's fine, since this will start a retry loop with
	 * 5 second intervals until sync is complete.
	 */
	if (UnsetMetadataSyncedForAll())
	{
		TriggerMetadataSyncOnCommit();
	}

	if (handle != NULL)
	{
		/*
		 * this will be called on memory context cleanup as well, if the worker has been
		 * terminated already this will be a noop
		 */
		TerminateBackgroundWorker(handle);
	}

	TransactionModifiedNodeMetadata = true;

	PG_RETURN_VOID();
}


/*
 * master_update_node is a wrapper function for old UDF name.
 */
Datum
master_update_node(PG_FUNCTION_ARGS)
{
	return citus_update_node(fcinfo);
}


/*
 * SetLockTimeoutLocally sets the lock_timeout to the given value.
 * This setting is local.
 */
static void
SetLockTimeoutLocally(int32 lockCooldown)
{
	set_config_option("lock_timeout", ConvertIntToString(lockCooldown),
					  (superuser() ? PGC_SUSET : PGC_USERSET), PGC_S_SESSION,
					  GUC_ACTION_LOCAL, true, 0, false);
}


static void
UpdateNodeLocation(int32 nodeId, char *newNodeName, int32 newNodePort)
{
	const bool indexOK = true;

	ScanKeyData scanKey[1];
	Datum values[Natts_pg_dist_node];
	bool isnull[Natts_pg_dist_node];
	bool replace[Natts_pg_dist_node];

	Relation pgDistNode = table_open(DistNodeRelationId(), RowExclusiveLock);
	TupleDesc tupleDescriptor = RelationGetDescr(pgDistNode);

	ScanKeyInit(&scanKey[0], Anum_pg_dist_node_nodeid,
				BTEqualStrategyNumber, F_INT4EQ, Int32GetDatum(nodeId));

	SysScanDesc scanDescriptor = systable_beginscan(pgDistNode, DistNodeNodeIdIndexId(),
													indexOK,
													NULL, 1, scanKey);

	HeapTuple heapTuple = systable_getnext(scanDescriptor);
	if (!HeapTupleIsValid(heapTuple))
	{
		ereport(ERROR, (errmsg("could not find valid entry for node \"%s:%d\"",
							   newNodeName, newNodePort)));
	}

	memset(replace, 0, sizeof(replace));

	values[Anum_pg_dist_node_nodeport - 1] = Int32GetDatum(newNodePort);
	isnull[Anum_pg_dist_node_nodeport - 1] = false;
	replace[Anum_pg_dist_node_nodeport - 1] = true;

	values[Anum_pg_dist_node_nodename - 1] = CStringGetTextDatum(newNodeName);
	isnull[Anum_pg_dist_node_nodename - 1] = false;
	replace[Anum_pg_dist_node_nodename - 1] = true;

	heapTuple = heap_modify_tuple(heapTuple, tupleDescriptor, values, isnull, replace);

	CatalogTupleUpdate(pgDistNode, &heapTuple->t_self, heapTuple);

	CitusInvalidateRelcacheByRelid(DistNodeRelationId());

	CommandCounterIncrement();

	systable_endscan(scanDescriptor);
	table_close(pgDistNode, NoLock);
}


/*
 * get_shard_id_for_distribution_column function takes a distributed table name and a
 * distribution value then returns shard id of the shard which belongs to given table and
 * contains given value. This function only works for hash distributed tables.
 */
Datum
get_shard_id_for_distribution_column(PG_FUNCTION_ARGS)
{
	CheckCitusVersion(ERROR);

	ShardInterval *shardInterval = NULL;

	/*
	 * To have optional parameter as NULL, we defined this UDF as not strict, therefore
	 * we need to check all parameters for NULL values.
	 */
	if (PG_ARGISNULL(0))
	{
		ereport(ERROR, (errcode(ERRCODE_NULL_VALUE_NOT_ALLOWED),
						errmsg("relation cannot be NULL")));
	}

	Oid relationId = PG_GETARG_OID(0);
	EnsureTablePermissions(relationId, ACL_SELECT);

	if (!IsCitusTable(relationId))
	{
		ereport(ERROR, (errcode(ERRCODE_INVALID_TABLE_DEFINITION),
						errmsg("relation is not distributed")));
	}

	if (IsCitusTableType(relationId, CITUS_TABLE_WITH_NO_DIST_KEY))
	{
		List *shardIntervalList = LoadShardIntervalList(relationId);
		if (shardIntervalList == NIL)
		{
			PG_RETURN_INT64(0);
		}

		shardInterval = (ShardInterval *) linitial(shardIntervalList);
	}
	else if (IsCitusTableType(relationId, HASH_DISTRIBUTED) ||
			 IsCitusTableType(relationId, RANGE_DISTRIBUTED))
	{
		CitusTableCacheEntry *cacheEntry = GetCitusTableCacheEntry(relationId);

		/* if given table is not reference table, distributionValue cannot be NULL */
		if (PG_ARGISNULL(1))
		{
			ereport(ERROR, (errcode(ERRCODE_NULL_VALUE_NOT_ALLOWED),
							errmsg("distribution value cannot be NULL for tables other "
								   "than reference tables.")));
		}

		Datum inputDatum = PG_GETARG_DATUM(1);
		Oid inputDataType = get_fn_expr_argtype(fcinfo->flinfo, 1);
		char *distributionValueString = DatumToString(inputDatum, inputDataType);

		Var *distributionColumn = DistPartitionKeyOrError(relationId);
		Oid distributionDataType = distributionColumn->vartype;

		Datum distributionValueDatum = StringToDatum(distributionValueString,
													 distributionDataType);

		shardInterval = FindShardInterval(distributionValueDatum, cacheEntry);
	}
	else
	{
		ereport(ERROR, (errcode(ERRCODE_FEATURE_NOT_SUPPORTED),
						errmsg("finding shard id of given distribution value is only "
							   "supported for hash partitioned tables, range partitioned "
							   "tables and reference tables.")));
	}

	if (shardInterval != NULL)
	{
		PG_RETURN_INT64(shardInterval->shardId);
	}

	PG_RETURN_INT64(0);
}


/*
 * FindWorkerNode searches over the worker nodes and returns the workerNode
 * if it already exists. Else, the function returns NULL.
 */
WorkerNode *
FindWorkerNode(const char *nodeName, int32 nodePort)
{
	HTAB *workerNodeHash = GetWorkerNodeHash();
	bool handleFound = false;

	WorkerNode *searchedNode = (WorkerNode *) palloc0(sizeof(WorkerNode));
	strlcpy(searchedNode->workerName, nodeName, WORKER_LENGTH);
	searchedNode->workerPort = nodePort;

	void *hashKey = (void *) searchedNode;
	WorkerNode *cachedWorkerNode = (WorkerNode *) hash_search(workerNodeHash, hashKey,
															  HASH_FIND,
															  &handleFound);
	if (handleFound)
	{
		WorkerNode *workerNode = (WorkerNode *) palloc(sizeof(WorkerNode));
		*workerNode = *cachedWorkerNode;
		return workerNode;
	}

	return NULL;
}


/*
 * FindWorkerNode searches over the worker nodes and returns the workerNode
 * if it exists otherwise it errors out.
 */
WorkerNode *
FindWorkerNodeOrError(const char *nodeName, int32 nodePort)
{
	WorkerNode *node = FindWorkerNode(nodeName, nodePort);
	if (node == NULL)
	{
		ereport(ERROR, (errcode(ERRCODE_NO_DATA_FOUND),
						errmsg("node %s:%d not found", nodeName, nodePort)));
	}
	return node;
}


/*
 * FindWorkerNodeAnyCluster returns the workerNode no matter which cluster it is a part
 * of. FindWorkerNodes, like almost every other function, acts as if nodes in other
 * clusters do not exist.
 */
WorkerNode *
FindWorkerNodeAnyCluster(const char *nodeName, int32 nodePort)
{
	WorkerNode *workerNode = NULL;

	Relation pgDistNode = table_open(DistNodeRelationId(), AccessShareLock);
	TupleDesc tupleDescriptor = RelationGetDescr(pgDistNode);

	HeapTuple heapTuple = GetNodeTuple(nodeName, nodePort);
	if (heapTuple != NULL)
	{
		workerNode = TupleToWorkerNode(tupleDescriptor, heapTuple);
	}

	table_close(pgDistNode, NoLock);
	return workerNode;
}


/*
 * ReadDistNode iterates over pg_dist_node table, converts each row
 * into it's memory representation (i.e., WorkerNode) and adds them into
 * a list. Lastly, the list is returned to the caller.
 *
 * It skips nodes which are not in the current clusters unless requested to do otherwise
 * by includeNodesFromOtherClusters.
 */
List *
ReadDistNode(bool includeNodesFromOtherClusters)
{
	ScanKeyData scanKey[1];
	int scanKeyCount = 0;
	List *workerNodeList = NIL;

	Relation pgDistNode = table_open(DistNodeRelationId(), AccessShareLock);

	SysScanDesc scanDescriptor = systable_beginscan(pgDistNode,
													InvalidOid, false,
													NULL, scanKeyCount, scanKey);

	TupleDesc tupleDescriptor = RelationGetDescr(pgDistNode);

	HeapTuple heapTuple = systable_getnext(scanDescriptor);
	while (HeapTupleIsValid(heapTuple))
	{
		WorkerNode *workerNode = TupleToWorkerNode(tupleDescriptor, heapTuple);

		if (includeNodesFromOtherClusters ||
			strncmp(workerNode->nodeCluster, CurrentCluster, WORKER_LENGTH) == 0)
		{
			/* the coordinator acts as if it never sees nodes not in it's cluster */
			workerNodeList = lappend(workerNodeList, workerNode);
		}

		heapTuple = systable_getnext(scanDescriptor);
	}

	systable_endscan(scanDescriptor);
	table_close(pgDistNode, NoLock);

	return workerNodeList;
}


/*
 * RemoveNodeFromCluster removes the provided node from the pg_dist_node table of
 * the master node and all nodes with metadata.
 * The call to the master_remove_node should be done by the super user. If there are
 * active shard placements on the node; the function errors out.
 * This function also deletes all reference table placements belong to the given node from
 * pg_dist_placement, but it does not drop actual placement at the node. It also
 * modifies replication factor of the colocation group of reference tables, so that
 * replication factor will be equal to worker count.
 */
static void
RemoveNodeFromCluster(char *nodeName, int32 nodePort)
{
	WorkerNode *workerNode = ModifiableWorkerNode(nodeName, nodePort);
	if (NodeIsPrimary(workerNode))
	{
		ErrorIfNodeContainsNonRemovablePlacements(workerNode);

		/*
		 * Delete reference table placements so they are not taken into account
		 * for the check if there are placements after this.
		 */
		bool localOnly = false;
		DeleteAllReplicatedTablePlacementsFromNodeGroup(workerNode->groupId,
														localOnly);

		/*
		 * Secondary nodes are read-only, never 2PC is used.
		 * Hence, no items can be inserted to pg_dist_transaction
		 * for secondary nodes.
		 */
		DeleteWorkerTransactions(workerNode);
	}

	DeleteNodeRow(workerNode->workerName, nodePort);

	RemoveOldShardPlacementForNodeGroup(workerNode->groupId);

	char *nodeDeleteCommand = NodeDeleteCommand(workerNode->nodeId);

	/* make sure we don't have any lingering session lifespan connections */
	CloseNodeConnectionsAfterTransaction(workerNode->workerName, nodePort);

	SendCommandToWorkersWithMetadata(nodeDeleteCommand);
}


/*
 * ErrorIfNodeContainsNonRemovablePlacements throws an error if the input node
 * contains at least one placement on the node that is the last active
 * placement.
 */
static void
ErrorIfNodeContainsNonRemovablePlacements(WorkerNode *workerNode)
{
	int32 groupId = workerNode->groupId;
	List *shardPlacements = AllShardPlacementsOnNodeGroup(groupId);
	GroupShardPlacement *placement = NULL;
	foreach_ptr(placement, shardPlacements)
	{
		if (!PlacementHasActivePlacementOnAnotherGroup(placement))
		{
			Oid relationId = RelationIdForShard(placement->shardId);
			char *qualifiedRelationName = generate_qualified_relation_name(relationId);

			ereport(ERROR, (errmsg("cannot remove or disable the node "
								   "%s:%d because because it contains "
								   "the only shard placement for "
								   "shard " UINT64_FORMAT, workerNode->workerName,
								   workerNode->workerPort, placement->shardId),
							errdetail("One of the table(s) that prevents the operation "
									  "complete successfully is %s",
									  qualifiedRelationName),
							errhint("To proceed, either drop the tables or use "
									"undistribute_table() function to convert "
									"them to local tables")));
		}
	}
}


/*
 * PlacementHasActivePlacementOnAnotherGroup returns true if there is at least
 * one more active placement of the input sourcePlacement on another group.
 */
static bool
PlacementHasActivePlacementOnAnotherGroup(GroupShardPlacement *sourcePlacement)
{
	uint64 shardId = sourcePlacement->shardId;
	List *activePlacementList = ActiveShardPlacementList(shardId);

	bool foundActivePlacementOnAnotherGroup = false;
	ShardPlacement *activePlacement = NULL;
	foreach_ptr(activePlacement, activePlacementList)
	{
		if (activePlacement->groupId != sourcePlacement->groupId)
		{
			foundActivePlacementOnAnotherGroup = true;
			break;
		}
	}

	return foundActivePlacementOnAnotherGroup;
}


/*
 * RemoveOldShardPlacementForNodeGroup removes all old shard placements
 * for the given node group from pg_dist_placement.
 */
static void
RemoveOldShardPlacementForNodeGroup(int groupId)
{
	/*
	 * Prevent concurrent deferred drop
	 */
	LockPlacementCleanup();
	List *shardPlacementsOnNode = AllShardPlacementsOnNodeGroup(groupId);
	GroupShardPlacement *placement = NULL;
	foreach_ptr(placement, shardPlacementsOnNode)
	{
		if (placement->shardState == SHARD_STATE_TO_DELETE)
		{
			DeleteShardPlacementRow(placement->placementId);
		}
	}
}


/* CountPrimariesWithMetadata returns the number of primary nodes which have metadata. */
uint32
CountPrimariesWithMetadata(void)
{
	uint32 primariesWithMetadata = 0;
	WorkerNode *workerNode = NULL;

	HASH_SEQ_STATUS status;
	HTAB *workerNodeHash = GetWorkerNodeHash();

	hash_seq_init(&status, workerNodeHash);

	while ((workerNode = hash_seq_search(&status)) != NULL)
	{
		if (workerNode->hasMetadata && NodeIsPrimary(workerNode))
		{
			primariesWithMetadata++;
		}
	}

	return primariesWithMetadata;
}


/*
 * AddNodeMetadata checks the given node information and adds the specified node to the
 * pg_dist_node table of the master and workers with metadata.
 * If the node already exists, the function returns the id of the node.
 * If not, the following procedure is followed while adding a node: If the groupId is not
 * explicitly given by the user, the function picks the group that the new node should
 * be in with respect to GroupSize. Then, the new node is inserted into the local
 * pg_dist_node as well as the nodes with hasmetadata=true.
 */
static int
AddNodeMetadata(char *nodeName, int32 nodePort,
				NodeMetadata *nodeMetadata,
				bool *nodeAlreadyExists)
{
	EnsureCoordinator();

	*nodeAlreadyExists = false;

	/*
	 * Prevent / wait for concurrent modification before checking whether
	 * the worker already exists in pg_dist_node.
	 */
	LockRelationOid(DistNodeRelationId(), RowShareLock);

	WorkerNode *workerNode = FindWorkerNodeAnyCluster(nodeName, nodePort);
	if (workerNode != NULL)
	{
		/* return early without holding locks when the node already exists */
		*nodeAlreadyExists = true;

		return workerNode->nodeId;
	}

	/*
	 * We are going to change pg_dist_node, prevent any concurrent reads that
	 * are not tolerant to concurrent node addition by taking an exclusive
	 * lock (conflicts with all but AccessShareLock).
	 *
	 * We may want to relax or have more fine-grained locking in the future
	 * to allow users to add multiple nodes concurrently.
	 */
	LockRelationOid(DistNodeRelationId(), ExclusiveLock);

	/* recheck in case 2 node additions pass the first check concurrently */
	workerNode = FindWorkerNodeAnyCluster(nodeName, nodePort);
	if (workerNode != NULL)
	{
		*nodeAlreadyExists = true;

		return workerNode->nodeId;
	}

	if (nodeMetadata->groupId != COORDINATOR_GROUP_ID &&
		strcmp(nodeName, "localhost") != 0)
	{
		/*
		 * User tries to add a worker with a non-localhost address. If the coordinator
		 * is added with "localhost" as well, the worker won't be able to connect.
		 */

		bool isCoordinatorInMetadata = false;
		WorkerNode *coordinatorNode = PrimaryNodeForGroup(COORDINATOR_GROUP_ID,
														  &isCoordinatorInMetadata);
		if (isCoordinatorInMetadata &&
			strcmp(coordinatorNode->workerName, "localhost") == 0)
		{
			ereport(ERROR, (errmsg("cannot add a worker node when the coordinator "
								   "hostname is set to localhost"),
							errdetail("Worker nodes need to be able to connect to the "
									  "coordinator to transfer data."),
							errhint("Use SELECT citus_set_coordinator_host('<hostname>') "
									"to configure the coordinator hostname")));
		}
	}

	/*
	 * When adding the first worker when the coordinator has shard placements,
	 * print a notice on how to drain the coordinator.
	 */
	if (nodeMetadata->groupId != COORDINATOR_GROUP_ID && CoordinatorAddedAsWorkerNode() &&
		ActivePrimaryNonCoordinatorNodeCount() == 0 &&
		NodeGroupHasShardPlacements(COORDINATOR_GROUP_ID, true))
	{
		WorkerNode *coordinator = CoordinatorNodeIfAddedAsWorkerOrError();

		ereport(NOTICE, (errmsg("shards are still on the coordinator after adding the "
								"new node"),
						 errhint("Use SELECT rebalance_table_shards(); to balance "
								 "shards data between workers and coordinator or "
								 "SELECT citus_drain_node(%s,%d); to permanently "
								 "move shards away from the coordinator.",
								 quote_literal_cstr(coordinator->workerName),
								 coordinator->workerPort)));
	}

	/* user lets Citus to decide on the group that the newly added node should be in */
	if (nodeMetadata->groupId == INVALID_GROUP_ID)
	{
		nodeMetadata->groupId = GetNextGroupId();
	}

	if (nodeMetadata->groupId == COORDINATOR_GROUP_ID)
	{
		/*
		 * Coordinator has always the authoritative metadata, reflect this
		 * fact in the pg_dist_node.
		 */
		nodeMetadata->hasMetadata = true;
		nodeMetadata->metadataSynced = true;

		/*
		 * There is no concept of "inactive" coordinator, so hard code it.
		 */
		nodeMetadata->isActive = true;
	}

	/* if nodeRole hasn't been added yet there's a constraint for one-node-per-group */
	if (nodeMetadata->nodeRole != InvalidOid && nodeMetadata->nodeRole ==
		PrimaryNodeRoleId())
	{
		WorkerNode *existingPrimaryNode = PrimaryNodeForGroup(nodeMetadata->groupId,
															  NULL);

		if (existingPrimaryNode != NULL)
		{
			ereport(ERROR, (errmsg("group %d already has a primary node",
								   nodeMetadata->groupId)));
		}
	}

	if (nodeMetadata->nodeRole == PrimaryNodeRoleId())
	{
		if (strncmp(nodeMetadata->nodeCluster,
					WORKER_DEFAULT_CLUSTER,
					WORKER_LENGTH) != 0)
		{
			ereport(ERROR, (errmsg("primaries must be added to the default cluster")));
		}
	}

	/* generate the new node id from the sequence */
	int nextNodeIdInt = GetNextNodeId();

	InsertNodeRow(nextNodeIdInt, nodeName, nodePort, nodeMetadata);

	workerNode = FindWorkerNodeAnyCluster(nodeName, nodePort);

	/* send the delete command to all primary nodes with metadata */
	char *nodeDeleteCommand = NodeDeleteCommand(workerNode->nodeId);
	SendCommandToWorkersWithMetadata(nodeDeleteCommand);

	/* finally prepare the insert command and send it to all primary nodes */
	uint32 primariesWithMetadata = CountPrimariesWithMetadata();
	if (primariesWithMetadata != 0)
	{
		List *workerNodeList = list_make1(workerNode);
		char *nodeInsertCommand = NodeListInsertCommand(workerNodeList);

		SendCommandToWorkersWithMetadata(nodeInsertCommand);
	}

	return workerNode->nodeId;
}


/*
 * SetWorkerColumn function sets the column with the specified index
 * on the worker in pg_dist_node, by calling SetWorkerColumnLocalOnly.
 * It also sends the same command for node update to other metadata nodes.
 * If anything fails during the transaction, we rollback it.
 * Returns the new worker node after the modification.
 */
WorkerNode *
SetWorkerColumn(WorkerNode *workerNode, int columnIndex, Datum value)
{
	workerNode = SetWorkerColumnLocalOnly(workerNode, columnIndex, value);

	char *metadataSyncCommand = GetMetadataSyncCommandToSetNodeColumn(workerNode,
																	  columnIndex,
																	  value);

	SendCommandToWorkersWithMetadata(metadataSyncCommand);

	return workerNode;
}


/*
 * SetWorkerColumnOptional function sets the column with the specified index
 * on the worker in pg_dist_node, by calling SetWorkerColumnLocalOnly.
 * It also sends the same command optionally for node update to other metadata nodes,
 * meaning that failures are ignored. Returns the new worker node after the modification.
 */
WorkerNode *
SetWorkerColumnOptional(WorkerNode *workerNode, int columnIndex, Datum value)
{
	char *metadataSyncCommand = GetMetadataSyncCommandToSetNodeColumn(workerNode,
																	  columnIndex,
																	  value);

	List *workerNodeList = TargetWorkerSetNodeList(NON_COORDINATOR_METADATA_NODES,
												   ShareLock);

	/* open connections in parallel */
	WorkerNode *worker = NULL;
	foreach_ptr(worker, workerNodeList)
	{
		bool success = SendOptionalMetadataCommandListToWorkerInCoordinatedTransaction(
			worker->workerName, worker->workerPort,
			CurrentUserName(),
			list_make1(metadataSyncCommand));

		if (!success)
		{
			/* metadata out of sync, mark the worker as not synced */
			ereport(WARNING, (errmsg("Updating the metadata of the node %s:%d "
									 "is failed on node %s:%d."
									 "Metadata on %s:%d is marked as out of sync.",
									 workerNode->workerName, workerNode->workerPort,
									 worker->workerName, worker->workerPort,
									 worker->workerName, worker->workerPort)));

			SetWorkerColumnLocalOnly(worker, Anum_pg_dist_node_metadatasynced,
									 BoolGetDatum(false));
		}
		else if (workerNode->nodeId == worker->nodeId)
		{
			/*
			 * If this is the node we want to update and it is updated succesfully,
			 * then we can safely update the flag on the coordinator as well.
			 */
			SetWorkerColumnLocalOnly(workerNode, columnIndex, value);
		}
	}

	return FindWorkerNode(workerNode->workerName, workerNode->workerPort);
}


/*
 * SetWorkerColumnLocalOnly function sets the column with the specified index
 * (see pg_dist_node.h) on the worker in pg_dist_node.
 * It returns the new worker node after the modification.
 */
WorkerNode *
SetWorkerColumnLocalOnly(WorkerNode *workerNode, int columnIndex, Datum value)
{
	Relation pgDistNode = table_open(DistNodeRelationId(), RowExclusiveLock);
	TupleDesc tupleDescriptor = RelationGetDescr(pgDistNode);
	HeapTuple heapTuple = GetNodeTuple(workerNode->workerName, workerNode->workerPort);

	Datum values[Natts_pg_dist_node];
	bool isnull[Natts_pg_dist_node];
	bool replace[Natts_pg_dist_node];

	if (heapTuple == NULL)
	{
		ereport(ERROR, (errmsg("could not find valid entry for node \"%s:%d\"",
							   workerNode->workerName, workerNode->workerPort)));
	}

	memset(replace, 0, sizeof(replace));
	values[columnIndex - 1] = value;
	isnull[columnIndex - 1] = false;
	replace[columnIndex - 1] = true;

	heapTuple = heap_modify_tuple(heapTuple, tupleDescriptor, values, isnull, replace);

	CatalogTupleUpdate(pgDistNode, &heapTuple->t_self, heapTuple);

	CitusInvalidateRelcacheByRelid(DistNodeRelationId());
	CommandCounterIncrement();

	WorkerNode *newWorkerNode = TupleToWorkerNode(tupleDescriptor, heapTuple);

	table_close(pgDistNode, NoLock);

	return newWorkerNode;
}


/*
 * GetMetadataSyncCommandToSetNodeColumn checks if the given workerNode and value is
 * valid or not. Then it returns the necessary metadata sync command as a string.
 */
static char *
GetMetadataSyncCommandToSetNodeColumn(WorkerNode *workerNode, int columnIndex, Datum
									  value)
{
	char *metadataSyncCommand = NULL;

	switch (columnIndex)
	{
		case Anum_pg_dist_node_hasmetadata:
		{
			ErrorIfCoordinatorMetadataSetFalse(workerNode, value, "hasmetadata");
			metadataSyncCommand = NodeHasmetadataUpdateCommand(workerNode->nodeId,
															   DatumGetBool(value));
			break;
		}

		case Anum_pg_dist_node_isactive:
		{
			ErrorIfCoordinatorMetadataSetFalse(workerNode, value, "isactive");

			metadataSyncCommand = NodeStateUpdateCommand(workerNode->nodeId,
														 DatumGetBool(value));
			break;
		}

		case Anum_pg_dist_node_shouldhaveshards:
		{
			metadataSyncCommand = ShouldHaveShardsUpdateCommand(workerNode->nodeId,
																DatumGetBool(value));
			break;
		}

		case Anum_pg_dist_node_metadatasynced:
		{
			ErrorIfCoordinatorMetadataSetFalse(workerNode, value, "metadatasynced");
			metadataSyncCommand = NodeMetadataSyncedUpdateCommand(workerNode->nodeId,
																  DatumGetBool(value));
			break;
		}

		default:
		{
			ereport(ERROR, (errmsg("could not find valid entry for node \"%s:%d\"",
								   workerNode->workerName, workerNode->workerPort)));
		}
	}

	return metadataSyncCommand;
}


/*
 * NodeHasmetadataUpdateCommand generates and returns a SQL UPDATE command
 * that updates the hasmetada column of pg_dist_node, for the given nodeid.
 */
static char *
NodeHasmetadataUpdateCommand(uint32 nodeId, bool hasMetadata)
{
	StringInfo updateCommand = makeStringInfo();
	char *hasMetadataString = hasMetadata ? "TRUE" : "FALSE";
	appendStringInfo(updateCommand,
					 "UPDATE pg_dist_node SET hasmetadata = %s "
					 "WHERE nodeid = %u",
					 hasMetadataString, nodeId);
	return updateCommand->data;
}


/*
 * NodeMetadataSyncedUpdateCommand generates and returns a SQL UPDATE command
 * that updates the metadataSynced column of pg_dist_node, for the given nodeid.
 */
static char *
NodeMetadataSyncedUpdateCommand(uint32 nodeId, bool metadataSynced)
{
	StringInfo updateCommand = makeStringInfo();
	char *hasMetadataString = metadataSynced ? "TRUE" : "FALSE";
	appendStringInfo(updateCommand,
					 "UPDATE pg_dist_node SET metadatasynced = %s "
					 "WHERE nodeid = %u",
					 hasMetadataString, nodeId);
	return updateCommand->data;
}


/*
 * ErrorIfCoordinatorMetadataSetFalse throws an error if the input node
 * is the coordinator and the value is false.
 */
static void
ErrorIfCoordinatorMetadataSetFalse(WorkerNode *workerNode, Datum value, char *field)
{
	bool valueBool = DatumGetBool(value);
	if (!valueBool && workerNode->groupId == COORDINATOR_GROUP_ID)
	{
		ereport(ERROR, (errmsg("cannot change \"%s\" field of the "
							   "coordinator node", field)));
	}
}


/*
 * SetShouldHaveShards function sets the shouldhaveshards column of the
 * specified worker in pg_dist_node. also propagates this to other metadata nodes.
 * It returns the new worker node after the modification.
 */
static WorkerNode *
SetShouldHaveShards(WorkerNode *workerNode, bool shouldHaveShards)
{
	return SetWorkerColumn(workerNode, Anum_pg_dist_node_shouldhaveshards, BoolGetDatum(
							   shouldHaveShards));
}


/*
 * SetNodeState function sets the isactive column of the specified worker in
 * pg_dist_node to isActive. Also propagates this to other metadata nodes.
 * It returns the new worker node after the modification.
 */
static WorkerNode *
SetNodeState(char *nodeName, int nodePort, bool isActive)
{
	WorkerNode *workerNode = FindWorkerNodeAnyCluster(nodeName, nodePort);
	return SetWorkerColumn(workerNode, Anum_pg_dist_node_isactive, BoolGetDatum(
							   isActive));
}


/*
 * GetNodeTuple function returns the heap tuple of given nodeName and nodePort. If the
 * node is not found this function returns NULL.
 *
 * This function may return worker nodes from other clusters.
 */
static HeapTuple
GetNodeTuple(const char *nodeName, int32 nodePort)
{
	Relation pgDistNode = table_open(DistNodeRelationId(), AccessShareLock);
	const int scanKeyCount = 2;
	const bool indexOK = false;

	ScanKeyData scanKey[2];
	HeapTuple nodeTuple = NULL;

	ScanKeyInit(&scanKey[0], Anum_pg_dist_node_nodename,
				BTEqualStrategyNumber, F_TEXTEQ, CStringGetTextDatum(nodeName));
	ScanKeyInit(&scanKey[1], Anum_pg_dist_node_nodeport,
				BTEqualStrategyNumber, F_INT4EQ, Int32GetDatum(nodePort));
	SysScanDesc scanDescriptor = systable_beginscan(pgDistNode, InvalidOid, indexOK,
													NULL, scanKeyCount, scanKey);

	HeapTuple heapTuple = systable_getnext(scanDescriptor);
	if (HeapTupleIsValid(heapTuple))
	{
		nodeTuple = heap_copytuple(heapTuple);
	}

	systable_endscan(scanDescriptor);
	table_close(pgDistNode, NoLock);

	return nodeTuple;
}


/*
 * GetNextGroupId allocates and returns a unique groupId for the group
 * to be created. This allocation occurs both in shared memory and in write
 * ahead logs; writing to logs avoids the risk of having groupId collisions.
 *
 * Please note that the caller is still responsible for finalizing node data
 * and the groupId with the master node. Further note that this function relies
 * on an internal sequence created in initdb to generate unique identifiers.
 */
int32
GetNextGroupId()
{
	text *sequenceName = cstring_to_text(GROUPID_SEQUENCE_NAME);
	Oid sequenceId = ResolveRelationId(sequenceName, false);
	Datum sequenceIdDatum = ObjectIdGetDatum(sequenceId);
	Oid savedUserId = InvalidOid;
	int savedSecurityContext = 0;

	GetUserIdAndSecContext(&savedUserId, &savedSecurityContext);
	SetUserIdAndSecContext(CitusExtensionOwner(), SECURITY_LOCAL_USERID_CHANGE);

	/* generate new and unique shardId from sequence */
	Datum groupIdDatum = DirectFunctionCall1(nextval_oid, sequenceIdDatum);

	SetUserIdAndSecContext(savedUserId, savedSecurityContext);

	int32 groupId = DatumGetInt32(groupIdDatum);

	return groupId;
}


/*
 * GetNextNodeId allocates and returns a unique nodeId for the node
 * to be added. This allocation occurs both in shared memory and in write
 * ahead logs; writing to logs avoids the risk of having nodeId collisions.
 *
 * Please note that the caller is still responsible for finalizing node data
 * and the nodeId with the master node. Further note that this function relies
 * on an internal sequence created in initdb to generate unique identifiers.
 */
int
GetNextNodeId()
{
	text *sequenceName = cstring_to_text(NODEID_SEQUENCE_NAME);
	Oid sequenceId = ResolveRelationId(sequenceName, false);
	Datum sequenceIdDatum = ObjectIdGetDatum(sequenceId);
	Oid savedUserId = InvalidOid;
	int savedSecurityContext = 0;

	GetUserIdAndSecContext(&savedUserId, &savedSecurityContext);
	SetUserIdAndSecContext(CitusExtensionOwner(), SECURITY_LOCAL_USERID_CHANGE);

	/* generate new and unique shardId from sequence */
	Datum nextNodeIdDatum = DirectFunctionCall1(nextval_oid, sequenceIdDatum);

	SetUserIdAndSecContext(savedUserId, savedSecurityContext);

	int nextNodeId = DatumGetUInt32(nextNodeIdDatum);

	return nextNodeId;
}


/*
 * EnsureCoordinator checks if the current node is the coordinator. If it does not,
 * the function errors out.
 */
void
EnsureCoordinator(void)
{
	int32 localGroupId = GetLocalGroupId();

	if (localGroupId != 0)
	{
		ereport(ERROR, (errmsg("operation is not allowed on this node"),
						errhint("Connect to the coordinator and run it again.")));
	}
}


/*
 * InsertCoordinatorIfClusterEmpty can be used to ensure Citus tables can be
 * created even on a node that has just performed CREATE EXTENSION citus;
 */
void
InsertCoordinatorIfClusterEmpty(void)
{
	/* prevent concurrent node additions */
	Relation pgDistNode = table_open(DistNodeRelationId(), RowShareLock);

	if (!HasAnyNodes())
	{
		/*
		 * create_distributed_table being called for the first time and there are
		 * no pg_dist_node records. Add a record for the coordinator.
		 */
		InsertPlaceholderCoordinatorRecord();
	}

	/*
	 * We release the lock, if InsertPlaceholderCoordinatorRecord was called
	 * we already have a strong (RowExclusive) lock.
	 */
	table_close(pgDistNode, RowShareLock);
}


/*
 * InsertPlaceholderCoordinatorRecord inserts a placeholder record for the coordinator
 * to be able to create distributed tables on a single node.
 */
static void
InsertPlaceholderCoordinatorRecord(void)
{
	NodeMetadata nodeMetadata = DefaultNodeMetadata();
	nodeMetadata.groupId = 0;
	nodeMetadata.shouldHaveShards = true;
	nodeMetadata.nodeRole = PrimaryNodeRoleId();
	nodeMetadata.nodeCluster = "default";

	bool nodeAlreadyExists = false;

	/* as long as there is a single node, localhost should be ok */
	AddNodeMetadata(LocalHostName, PostPortNumber, &nodeMetadata, &nodeAlreadyExists);
}


/*
 * InsertNodeRow opens the node system catalog, and inserts a new row with the
 * given values into that system catalog.
 *
 * NOTE: If you call this function you probably need to have taken a
 * ShareRowExclusiveLock then checked that you're not adding a second primary to
 * an existing group. If you don't it's possible for the metadata to become inconsistent.
 */
static void
InsertNodeRow(int nodeid, char *nodeName, int32 nodePort, NodeMetadata *nodeMetadata)
{
	Datum values[Natts_pg_dist_node];
	bool isNulls[Natts_pg_dist_node];

	Datum nodeClusterStringDatum = CStringGetDatum(nodeMetadata->nodeCluster);
	Datum nodeClusterNameDatum = DirectFunctionCall1(namein, nodeClusterStringDatum);

	/* form new shard tuple */
	memset(values, 0, sizeof(values));
	memset(isNulls, false, sizeof(isNulls));

	values[Anum_pg_dist_node_nodeid - 1] = UInt32GetDatum(nodeid);
	values[Anum_pg_dist_node_groupid - 1] = Int32GetDatum(nodeMetadata->groupId);
	values[Anum_pg_dist_node_nodename - 1] = CStringGetTextDatum(nodeName);
	values[Anum_pg_dist_node_nodeport - 1] = UInt32GetDatum(nodePort);
	values[Anum_pg_dist_node_noderack - 1] = CStringGetTextDatum(nodeMetadata->nodeRack);
	values[Anum_pg_dist_node_hasmetadata - 1] = BoolGetDatum(nodeMetadata->hasMetadata);
	values[Anum_pg_dist_node_metadatasynced - 1] = BoolGetDatum(
		nodeMetadata->metadataSynced);
	values[Anum_pg_dist_node_isactive - 1] = BoolGetDatum(nodeMetadata->isActive);
	values[Anum_pg_dist_node_noderole - 1] = ObjectIdGetDatum(nodeMetadata->nodeRole);
	values[Anum_pg_dist_node_nodecluster - 1] = nodeClusterNameDatum;
	values[Anum_pg_dist_node_shouldhaveshards - 1] = BoolGetDatum(
		nodeMetadata->shouldHaveShards);

	Relation pgDistNode = table_open(DistNodeRelationId(), RowExclusiveLock);

	TupleDesc tupleDescriptor = RelationGetDescr(pgDistNode);
	HeapTuple heapTuple = heap_form_tuple(tupleDescriptor, values, isNulls);

	CatalogTupleInsert(pgDistNode, heapTuple);

	CitusInvalidateRelcacheByRelid(DistNodeRelationId());

	/* increment the counter so that next command can see the row */
	CommandCounterIncrement();

	/* close relation */
	table_close(pgDistNode, NoLock);
}


/*
 * DeleteNodeRow removes the requested row from pg_dist_node table if it exists.
 */
static void
DeleteNodeRow(char *nodeName, int32 nodePort)
{
	const int scanKeyCount = 2;
	bool indexOK = false;

	ScanKeyData scanKey[2];
	Relation pgDistNode = table_open(DistNodeRelationId(), RowExclusiveLock);

	/*
	 * simple_heap_delete() expects that the caller has at least an
	 * AccessShareLock on replica identity index.
	 */
	Relation replicaIndex = index_open(RelationGetReplicaIndex(pgDistNode),
									   AccessShareLock);

	ScanKeyInit(&scanKey[0], Anum_pg_dist_node_nodename,
				BTEqualStrategyNumber, F_TEXTEQ, CStringGetTextDatum(nodeName));
	ScanKeyInit(&scanKey[1], Anum_pg_dist_node_nodeport,
				BTEqualStrategyNumber, F_INT4EQ, Int32GetDatum(nodePort));

	SysScanDesc heapScan = systable_beginscan(pgDistNode, InvalidOid, indexOK,
											  NULL, scanKeyCount, scanKey);

	HeapTuple heapTuple = systable_getnext(heapScan);

	if (!HeapTupleIsValid(heapTuple))
	{
		ereport(ERROR, (errmsg("could not find valid entry for node \"%s:%d\"",
							   nodeName, nodePort)));
	}

	simple_heap_delete(pgDistNode, &(heapTuple->t_self));

	systable_endscan(heapScan);

	/* ensure future commands don't use the node we just removed */
	CitusInvalidateRelcacheByRelid(DistNodeRelationId());

	/* increment the counter so that next command won't see the row */
	CommandCounterIncrement();

	table_close(replicaIndex, AccessShareLock);
	table_close(pgDistNode, NoLock);
}


/*
 * TupleToWorkerNode takes in a heap tuple from pg_dist_node, and
 * converts this tuple to an equivalent struct in memory. The function assumes
 * the caller already has locks on the tuple, and doesn't perform any locking.
 */
static WorkerNode *
TupleToWorkerNode(TupleDesc tupleDescriptor, HeapTuple heapTuple)
{
	Datum datumArray[Natts_pg_dist_node];
	bool isNullArray[Natts_pg_dist_node];

	Assert(!HeapTupleHasNulls(heapTuple));

	/*
	 * This function can be called before "ALTER TABLE ... ADD COLUMN nodecluster ...",
	 * therefore heap_deform_tuple() won't set the isNullArray for this column. We
	 * initialize it true to be safe in that case.
	 */
	memset(isNullArray, true, sizeof(isNullArray));

	/*
	 * We use heap_deform_tuple() instead of heap_getattr() to expand tuple
	 * to contain missing values when ALTER TABLE ADD COLUMN happens.
	 */
	heap_deform_tuple(heapTuple, tupleDescriptor, datumArray, isNullArray);

	char *nodeName = DatumGetCString(datumArray[Anum_pg_dist_node_nodename - 1]);
	char *nodeRack = DatumGetCString(datumArray[Anum_pg_dist_node_noderack - 1]);

	WorkerNode *workerNode = (WorkerNode *) palloc0(sizeof(WorkerNode));
	workerNode->nodeId = DatumGetUInt32(datumArray[Anum_pg_dist_node_nodeid - 1]);
	workerNode->workerPort = DatumGetUInt32(datumArray[Anum_pg_dist_node_nodeport - 1]);
	workerNode->groupId = DatumGetInt32(datumArray[Anum_pg_dist_node_groupid - 1]);
	strlcpy(workerNode->workerName, TextDatumGetCString(nodeName), WORKER_LENGTH);
	strlcpy(workerNode->workerRack, TextDatumGetCString(nodeRack), WORKER_LENGTH);
	workerNode->hasMetadata = DatumGetBool(datumArray[Anum_pg_dist_node_hasmetadata - 1]);
	workerNode->metadataSynced =
		DatumGetBool(datumArray[Anum_pg_dist_node_metadatasynced - 1]);
	workerNode->isActive = DatumGetBool(datumArray[Anum_pg_dist_node_isactive - 1]);
	workerNode->nodeRole = DatumGetObjectId(datumArray[Anum_pg_dist_node_noderole - 1]);
	workerNode->shouldHaveShards = DatumGetBool(
		datumArray[Anum_pg_dist_node_shouldhaveshards -
				   1]);

	/*
	 * nodecluster column can be missing. In the case of extension creation/upgrade,
	 * master_initialize_node_metadata function is called before the nodecluster
	 * column is added to pg_dist_node table.
	 */
	if (!isNullArray[Anum_pg_dist_node_nodecluster - 1])
	{
		Name nodeClusterName =
			DatumGetName(datumArray[Anum_pg_dist_node_nodecluster - 1]);
		char *nodeClusterString = NameStr(*nodeClusterName);
		strlcpy(workerNode->nodeCluster, nodeClusterString, NAMEDATALEN);
	}

	return workerNode;
}


/*
 * StringToDatum transforms a string representation into a Datum.
 */
Datum
StringToDatum(char *inputString, Oid dataType)
{
	Oid typIoFunc = InvalidOid;
	Oid typIoParam = InvalidOid;
	int32 typeModifier = -1;

	getTypeInputInfo(dataType, &typIoFunc, &typIoParam);
	getBaseTypeAndTypmod(dataType, &typeModifier);

	Datum datum = OidInputFunctionCall(typIoFunc, inputString, typIoParam, typeModifier);

	return datum;
}


/*
 * DatumToString returns the string representation of the given datum.
 */
char *
DatumToString(Datum datum, Oid dataType)
{
	Oid typIoFunc = InvalidOid;
	bool typIsVarlena = false;

	getTypeOutputInfo(dataType, &typIoFunc, &typIsVarlena);
	char *outputString = OidOutputFunctionCall(typIoFunc, datum);

	return outputString;
}


/*
 * UnsetMetadataSyncedForAll sets the metadatasynced column of all metadata
 * nodes to false. It returns true if it updated at least a node.
 */
static bool
UnsetMetadataSyncedForAll(void)
{
	bool updatedAtLeastOne = false;
	ScanKeyData scanKey[2];
	int scanKeyCount = 2;
	bool indexOK = false;

	/*
	 * Concurrent citus_update_node() calls might iterate and try to update
	 * pg_dist_node in different orders. To protect against deadlock, we
	 * get an exclusive lock here.
	 */
	Relation relation = table_open(DistNodeRelationId(), ExclusiveLock);
	TupleDesc tupleDescriptor = RelationGetDescr(relation);
	ScanKeyInit(&scanKey[0], Anum_pg_dist_node_hasmetadata,
				BTEqualStrategyNumber, F_BOOLEQ, BoolGetDatum(true));
	ScanKeyInit(&scanKey[1], Anum_pg_dist_node_metadatasynced,
				BTEqualStrategyNumber, F_BOOLEQ, BoolGetDatum(true));

	CatalogIndexState indstate = CatalogOpenIndexes(relation);

	SysScanDesc scanDescriptor = systable_beginscan(relation,
													InvalidOid, indexOK,
													NULL, scanKeyCount, scanKey);

	HeapTuple heapTuple = systable_getnext(scanDescriptor);
	if (HeapTupleIsValid(heapTuple))
	{
		updatedAtLeastOne = true;
	}

	while (HeapTupleIsValid(heapTuple))
	{
		Datum values[Natts_pg_dist_node];
		bool isnull[Natts_pg_dist_node];
		bool replace[Natts_pg_dist_node];

		memset(replace, false, sizeof(replace));
		memset(isnull, false, sizeof(isnull));
		memset(values, 0, sizeof(values));

		values[Anum_pg_dist_node_metadatasynced - 1] = BoolGetDatum(false);
		replace[Anum_pg_dist_node_metadatasynced - 1] = true;

		HeapTuple newHeapTuple = heap_modify_tuple(heapTuple, tupleDescriptor, values,
												   isnull,
												   replace);

		CatalogTupleUpdateWithInfo(relation, &newHeapTuple->t_self, newHeapTuple,
								   indstate);

		CommandCounterIncrement();

		heap_freetuple(newHeapTuple);

		heapTuple = systable_getnext(scanDescriptor);
	}

	systable_endscan(scanDescriptor);
	CatalogCloseIndexes(indstate);
	table_close(relation, NoLock);

	return updatedAtLeastOne;
}<|MERGE_RESOLUTION|>--- conflicted
+++ resolved
@@ -909,27 +909,6 @@
 			ReplicateAllReferenceTablesToNode(newWorkerNode->workerName,
 											  newWorkerNode->workerPort);
 		}
-<<<<<<< HEAD
-
-		/*
-		 * Let the maintenance daemon do the hard work of syncing the metadata.
-		 * We prefer this because otherwise node activation might fail within
-		 * transaction blocks.
-		 */
-
-		/* TODO: Doesn't make sense to have that here as we won't handle placement metadata */
-		/* TODO: Metadatasynced olmayan worker varsa patla (Onder'in PRinda gidebilir) */
-
-		/* with maintenance daemon anymore */
-
-		/* if (ClusterHasDistributedFunctionWithDistArgument())
-		 * {
-		 *  SetWorkerColumnLocalOnly(newWorkerNode, Anum_pg_dist_node_hasmetadata,
-		 *                           BoolGetDatum(true));
-		 *  TriggerMetadataSyncOnCommit();
-		 * }*/
-=======
->>>>>>> b6cf5a96
 	}
 }
 
@@ -1191,16 +1170,6 @@
 	}
 
 	/*
-<<<<<<< HEAD
-	 * Delete replicated table placements from the coordinator's metadata,
-	 * including remote ones if the node is inactive primary worker node.
-	 */
-	if (!NodeIsCoordinator(workerNode) && NodeIsPrimary(workerNode) && !workerNode->isActive)
-	{
-		bool forceRemoteDelete = true;
-		DeleteAllReplicatedTablePlacementsFromNodeGroup(workerNode->groupId,
-														forceRemoteDelete);
-=======
 	 * Delete existing reference and replicated table placements on the
 	 * given groupId if the group has been disabled earlier (e.g., isActive
 	 * set to false).
@@ -1214,7 +1183,6 @@
 		bool localOnly = false;
 		DeleteAllReplicatedTablePlacementsFromNodeGroup(workerNode->groupId,
 														localOnly);
->>>>>>> b6cf5a96
 	}
 
 	workerNode =
