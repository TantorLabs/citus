--- conflicted
+++ resolved
@@ -1173,51 +1173,6 @@
 
 
 /*
-<<<<<<< HEAD
- * EnsureSequentialModeForFunctionDDL makes sure that the current transaction is already in
- * sequential mode, or can still safely be put in sequential mode, it errors if that is
- * not possible. The error contains information for the user to retry the transaction with
- * sequential mode set from the beginning.
- *
- * As functions are node scoped objects there exists only 1 instance of the function used by
- * potentially multiple shards. To make sure all shards in the transaction can interact
- * with the function the function needs to be visible on all connections used by the transaction,
- * meaning we can only use 1 connection per node.
- */
-static void
-EnsureSequentialModeForFunctionDDL(void)
-{
-	if (!IsTransactionBlock())
-	{
-		/* we do not need to switch to sequential mode if we are not in a transaction */
-		return;
-	}
-
-	if (ParallelQueryExecutedInTransaction())
-	{
-		ereport(ERROR, (errmsg("cannot create function because there was a "
-							   "parallel operation on a distributed table in the "
-							   "transaction"),
-						errdetail("When creating a distributed function, Citus needs to "
-								  "perform all operations over a single connection per "
-								  "node to ensure consistency."),
-						errhint("Try re-running the transaction with "
-								"\"SET LOCAL citus.multi_shard_modify_mode TO "
-								"\'sequential\';\"")));
-	}
-
-	ereport(DEBUG1, (errmsg("switching to sequential query execution mode"),
-					 errdetail(
-						 "A distributed function is created. To make sure subsequent "
-						 "commands see the type correctly we need to make sure to "
-						 "use only one connection for all future commands")));
-	SetLocalMultiShardModifyModeToSequential();
-}
-
-
-/*
-=======
->>>>>>> bf5aa1e2
  * ShouldPropagateCreateFunction tests if we need to propagate a CREATE FUNCTION
  * statement.
  */
